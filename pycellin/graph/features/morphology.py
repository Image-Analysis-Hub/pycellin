#!/usr/bin/env python3
# -*- coding: utf-8 -*-

"""
A collection of diverse tracking features/attributes that can be added to 
lineage graphs.
"""

from itertools import product, combinations
from operator import itemgetter

import matplotlib.pyplot as plt
import networkx as nx
import numpy as np
from PIL import Image, ImageDraw
from scipy import ndimage as ndi
from shapely.geometry import Point, LineString
from skimage.morphology import skeletonize

from pycellin.classes.lineage import CellLineage
from pycellin.classes.feature_calculator import NodeLocalFeatureCalculator

# TODO:
# - remove debug code
# - always return a value even if weird skeleton shape (but put a warning in that case)
# - separate width and length. Width only requires skeleton length and the distance
# transform so I should compute the skeleton in a separate function.
# - recode every thing and avoid drawing
# - move area_increment to a notebook as an example of custom feature


def from_roi_to_array(roi, width, height):
    # Actual drawing of the object and conversion to a numpy array.
    img = Image.new("L", (width, height), "black")
    img_draw = ImageDraw.Draw(img)
    img_draw.polygon(roi, fill="white")
    img = np.asarray(img, dtype=np.uint8)
    # We need a binary array to correctly compute the length.
    if not img.flags["WRITEABLE"]:
        img = img.copy()
    img[img > 0] = 1
    return img


def adjacent_pixels(img, pixel):
    i, j = pixel
    adj_px = []
    for k, l in product(range(i - 1, i + 2), range(j - 1, j + 2)):
        if k == i and l == j:
            continue
        # if k >= img.shape[1] or l >= img.shape[0]:

        try:
            if img[k, l] != 0:
                adj_px.append((k, l))
        except IndexError:
            # If current pixel is on the border of the image, there can't be
            # adjacency on the border side.
            continue
    return adj_px


def prune_skel(adjacency_dict):
    # We only want to keep the main skeleton which is the longest path
    # of the graph. To find it, we are looking for the longest shortest
    # path between 2 extremities of the graph. For this, we switch to
    # a graph representation of the skeleton to ease the path research.
    skel_graph = nx.from_dict_of_lists(adjacency_dict)
    longest_path = []
    tip_px = [px for px, list_px in adjacency_dict.items() if len(list_px) == 1]
    for n1, n2 in combinations(tip_px, 2):
        tmp_path = nx.shortest_path(skel_graph, n1, n2)
        if len(tmp_path) > len(longest_path):
            longest_path = tmp_path
    # Returning the adjacency_dict: now it contains only main skeleton pix.
    return nx.to_dict_of_lists(skel_graph, nodelist=longest_path)


def from_skel_to_path(adjacency_dict, first_px):
    # Ordering the skeleton pixels by following along the skeleton,
    # from one tip to another.
    path = [first_px]
    current_px = adjacency_dict[first_px][0]
    path.append(current_px)
    # print(current_px)
    while current_px in adjacency_dict:
        candidates = adjacency_dict[current_px]
        candidates.remove(path[-2])  # The pixel we're coming from.
        # print(candidates)
        if not candidates:  # There is no more pixel: we've reached a tip.
            break
        assert len(candidates) == 1
        current_px = candidates[0]
        path.append(current_px)
    return path


def from_path_to_line(path, tol):
    # Creation of a geometrical line out of the skeleton path.
    line = LineString([Point((x, y)) for (y, x) in path])
    # To get a better approximation of the object lenght, we simplify
    # the skeleton line.
    simplified_line = line.simplify(tol, preserve_topology=True)
    return simplified_line


def get_width_and_length(
    noi: int,
    lineage: CellLineage,
    pixel_size: float,
    skel_algo: str = "zhang",
    tolerance: float = 0.5,
    method_width: str = "mean",
    width_ignore_tips: bool = False,
    debug: bool = False,
    debug_folder: str | None = None,
) -> tuple[int, int]:
    """
    Compute the width and length of the ROI associated with a node.

    Parameters
    ----------
    noi : int
        Node ID (cell_ID) of the cell of interest.
    lineage : CellLineage
        Lineage graph containing the node of interest.
    pixel_size : float
        Pixel size in micrometer.
    skel_algo : str, optional
        'zhang' or 'lee', by default 'zhang'.
    tolerance : float, optional
        Tolerance distance for shape simplification (0-1).
        The higher the tolerance, the more simplified the line will be.
        By default 0.5.
    method_width : str, optional
        Method to compute width along skeleton: min, max, mean or median. By default mean.
    width_ignore_tips : bool, optional
        True to ignore the skeleton tips while computing width, by default False.
    debug : bool, optional
        True to activate debug behavior, by default False.
    debug_folder : Optional[str], optional
        Folder in which to save the debug graphs, by default None.

    Returns
    -------
    tuple[int, int]
        Width and length of the ROI.
    """
    if debug:
        print("NODE", noi)
        if skel_algo == "zhang":
            not_skel_algo = "lee"
        elif skel_algo == "lee":
            not_skel_algo = "zhang"

    # First we need to reconstruct the image of the object we are working on.
    # This is done by drawing and filling a polygon defined by the points
    # in the ROI list.
    roi = lineage.nodes[noi]["ROI_coords"]
    # The coordinates extracted from the graph are in microns, not in pixels.
    # roi = [(int(x * x_resolution), int(y * x_resolution)) for (x, y) in roi]
    roi = [(int(x * 1 / pixel_size), int(y * 1 / pixel_size)) for (x, y) in roi]

    # Here, ROIs coordinates are given in relation to each ROI center,
    # not to the top left corner of the image.
    # But we don't care about the position of the pixels in the image,
    # we only care about their relative position to each other.
    # So we create an image just small enough to hold the object.
    x_min = min(roi, key=itemgetter(0))[0]
    x_max = max(roi, key=itemgetter(0))[0]
    y_min = min(roi, key=itemgetter(1))[1]
    y_max = max(roi, key=itemgetter(1))[1]
    # We add 4 pixels so that the object does not touch the border of
    # the image (otherwise it might create skeleton artefacts).
    img_width = x_max - x_min + 1 + 4
    img_height = y_max - y_min + 1 + 4
    # Placing the object in the center of the image.
    roi = [(x - x_min + 2, y - y_min + 2) for (x, y) in roi]
    img = from_roi_to_array(roi, img_width, img_height)

    if debug:
        fig, ax = plt.subplots(nrows=2, ncols=3, sharex=True, sharey=True, dpi=400)
        ax[0, 0].imshow(img, cmap="gray")
        ax[0, 0].set_aspect("equal")
        ax[0, 0].axis("off")
        ax[0, 0].set_title(f"ROI node {noi}", fontsize=6)

    # Now that we have a numpy array modelling our object, we can compute
    # its distance transform and its skeleton.
    distance = ndi.distance_transform_edt(img)
    skel = skeletonize(img, method=skel_algo)
    # Distance transform but only for the pixels of the skeleton.
    dist_on_skel = distance * skel
    if debug:
        ax[0, 1].imshow(dist_on_skel, cmap="magma")
        ax[0, 1].contour(img, [0.5], colors="w")
        ax[0, 1].axis("off")
        ax[0, 1].set_title(f"Skeleton {skel_algo.capitalize()}", fontsize=6)

        skel2 = skeletonize(img, method=not_skel_algo)
        dist_on_skel2 = distance * skel2
        ax[1, 1].imshow(dist_on_skel2, cmap="magma")
        ax[1, 1].contour(img, [0.5], colors="w")
        ax[1, 1].axis("off")
        ax[1, 1].set_title(f"Skeleton {not_skel_algo.capitalize()}", fontsize=6)

    # The next step is to create a simple path out of the skeleton, then to
    # simplify the associated curve to compute an approximation of the
    # width and length of the object.
    # Building a pixel adjacency dictionary in which keys are the coordinates
    # of non zero pixels, and values are the coordinates of pixels adjacent
    # to the key pixel (using an 8-connectivity).
    adjacency_dict = {}
    pixels_i, pixels_j = np.nonzero(skel)
    pruning = False
    for i, j in zip(pixels_i, pixels_j):
        adj_px = adjacent_pixels(skel, (i, j))
        connectivity = len(adj_px)
        if connectivity > 2:
            # There is a side branching so we will need to prune it later
            # so as to only keep the main skeleton.
            pruning = True
        adjacency_dict[(i, j)] = adj_px

    if pruning:
        # We only want to keep the main skeleton which is the longest path
        # of the graph so we need to prune the side branches.
        if debug:
            print("PRUNING")
            print(adjacency_dict)
            # print(len(adjacency_dict))
        adjacency_dict = prune_skel(adjacency_dict)
        if debug:
            print(adjacency_dict)
            # print(len(adjacency_dict))

    # Tips of the skeleton = pixels connected to only 1 pixel.
    tip_px = [px for px, list_px in adjacency_dict.items() if len(list_px) == 1]
    if len(adjacency_dict) == 1:
        # There is only one pixel in the skeleton. The object being processed
        # is probably roundish. The method for mesuring length is not
        # adapted to this kind of morphology.
        try:
            track_ID = lineage.nodes[noi]["TRACK_ID"]
        except KeyError:
            print(
                f"WARNING: One pixel skeleton on node {noi}! "
                f"The object is probably roundish and the radius "
                f"is a better metric in that case. Setting the length and "
                f"width to NaN."
            )
        else:
            print(
                f"WARNING: One pixel skeleton on node {noi} of track "
                f"{track_ID}! The object is probably roundish and the radius"
                f" is a better metric in that case. Setting the length and "
                f"width to NaN."
            )
        length = np.NaN
        width = np.NaN
    elif len(adjacency_dict) == 0 or len(tip_px) == 0:
        # The skeleton is a loop!! The object being processed is
        # probably roundish. The method for mesuring length is not adapted to
        # this kind of morphology.
        try:
            track_ID = lineage.nodes[noi]["TRACK_ID"]
        except KeyError:
            print(
                f"WARNING: One pixel skeleton on node {noi}! "
                f"The object is probably roundish and the radius "
                f"is a better metric in that case. Setting the length and "
                f"width to NaN."
            )
        else:
            print(
                f"WARNING: Circular skeleton on node {noi} of track "
                f"{track_ID}! The object is probably roundish and the radius "
                f"is a better metric in that case. Setting the length and "
                f"width to NaN."
            )
        length = np.NaN
        width = np.NaN
    else:
        # Ordering the skeleton pixels by following along the skeleton,
        # from one tip to another.
        # The skeleton has been pruned so there should be only 2 tips.
        assert len(tip_px) == 2
        path = from_skel_to_path(adjacency_dict, tip_px[0])
        if debug:
            points = [Point((x, y)) for (y, x) in path]
            xs = [point.x for point in points]
            ys = [point.y for point in points]
            ax[0, 2].scatter(xs, ys, color="red", s=20)
            ax[0, 2].invert_yaxis()
            ax[0, 2].set_aspect("equal")
            ax[0, 2].axis("off")

        # Simplification of the path.
        line = from_path_to_line(path, tolerance)
        if debug:
            ax[0, 2].scatter(*line.xy, color="purple", marker="x", s=10)
            ax[0, 2].plot(*line.xy, color="purple")
            ax[0, 2].contour(img, [0.5], colors="b")
            ax[0, 2].set_title(
                f"Pruned skeleton {skel_algo.capitalize()}" f"\n+ simplified line",
                fontsize=6,
            )

        length = line.length
        for px in tip_px:
            # We need to add the distance from each tip of the skeleton to the
            # object border, as given by the distance map.
            # print(dist_on_skel[px])
            length += dist_on_skel[px]

        if debug:
            # Doing the same steps as above but for the other skeleton algo.
            adjacency_dict2 = {}
            pixels_i2, pixels_j2 = np.nonzero(skel2)
            pruning2 = False
            for i, j in zip(pixels_i2, pixels_j2):
                adj_px2 = adjacent_pixels(skel2, (i, j))
                connectivity2 = len(adj_px2)
                if connectivity2 > 2:
                    pruning2 = True
                adjacency_dict2[(i, j)] = adj_px2
            if pruning2:
                adjacency_dict2 = prune_skel(adjacency_dict2)
            tip_px2 = [
                px for px, list_px in adjacency_dict2.items() if len(list_px) == 1
            ]
            path2 = from_skel_to_path(adjacency_dict2, tip_px2[0])
            points2 = [Point((x, y)) for (y, x) in path2]
            xs = [point.x for point in points2]
            ys = [point.y for point in points2]
            ax[1, 2].scatter(xs, ys, color="red", s=20)
            ax[1, 2].invert_yaxis()
            ax[1, 2].set_aspect("equal")
            ax[1, 2].axis("off")
            line2 = from_path_to_line(path2, tolerance)
            ax[1, 2].scatter(*line2.xy, color="purple", marker="x", s=10)
            ax[1, 2].plot(*line2.xy, color="purple")
            ax[1, 2].contour(img, [0.5], colors="b")
            ax[1, 2].set_title(
                f"Pruned skeleton {not_skel_algo.capitalize()}" f"\n+ simplified line",
                fontsize=6,
            )
            length2 = line2.length
            for px in tip_px2:
                length2 += dist_on_skel2[px]

        if width_ignore_tips:
            if len(dist_on_skel[dist_on_skel > 0]) >= 3:
                # We remove the tips of the skeleton only when there are
                # at least 3 pixels in the skeleton.
                for px in tip_px:
                    dist_on_skel[px] = 0
        # We are only interested in the distance map of the skeleton
        # so we discard the rest.
        dist_on_skel = dist_on_skel[dist_on_skel > 0]

        if method_width == "mean":
            # Width: averaging the distance transform along skeleton.
            width = (np.sum(dist_on_skel) / len(dist_on_skel)) * 2 - 1
        elif method_width == "median":
            # Width: median distance transform along skeleton.
            width = np.median(dist_on_skel) * 2 - 1
        elif method_width == "max":
            # Width: max distance transform along skeleton.
            # TODO: see how to deal with this case, maybe put it in the ignore_tips?
            if len(dist_on_skel) == 0:
                width = np.NaN
            else:
                width = np.max(dist_on_skel) * 2 - 1
        elif method_width == "min":
            # Width: min distance transform along skeleton.
            if len(dist_on_skel) == 0:
                width = np.NaN
            else:
                width = np.min(dist_on_skel) * 2 - 1
        else:
            print("Wrong width method. Should be one of: min, max, mean, median.")
            # TODO: raise an error when method is not supported

        if debug:
            print(f"Width: {width:.2f} px i.e. {width*pixel_size:.2f} μm.")
            print(f"Length: {length:.2f} px i.e. {length*pixel_size:.2f} μm.\n")

            txt = (
                f'Length: {length*pixel_size:.2f} μm\n{" "*10}i.e. {length:.2f} px'
                f'\nWidth: {width*pixel_size:.2f} μm\n{" "*10}i.e. {width:.2f} px'
            )
            ax[0, 2].annotate(
                txt,
                xy=(0, 0),
                xycoords="figure fraction",
                xytext=(1, 0.5),
                textcoords="axes fraction",
                size=4,
                horizontalalignment="left",
                verticalalignment="top",
            )

            width2 = (np.sum(dist_on_skel2) / len(pixels_i2)) * 2 - 1
            txt2 = (
                f'Length: {length2*pixel_size:.2f} μm\n{" "*10}i.e. {length2:.2f} px'
                f'\nWidth: {width2*pixel_size:.2f} μm\n{" "*10}i.e. {width2:.2f} px'
            )
            ax[1, 2].annotate(
                txt2,
                xy=(0, 0),
                xycoords="figure fraction",
                xytext=(1, 0.4),
                textcoords="axes fraction",
                size=4,
                horizontalalignment="left",
                verticalalignment="top",
            )

            ax[1, 0].remove()
            plt.show()
            lin_id = lineage.nodes[noi]["lineage_ID"]
            file = f"{debug_folder}/Lineage{lin_id}_Node{noi}_{skel_algo}"
            plt.savefig(file)
            plt.close()

    length *= pixel_size
    width *= pixel_size

    return width, length


class CellWidth(NodeLocalFeatureCalculator):
    def __init__(
        self,
        feature,
        pixel_size: float,
        skel_algo: str = "zhang",
        tolerance: float = 0.5,
        method_width: str = "mean",
        width_ignore_tips: bool = False,
        debug: bool = False,
        debug_folder: str | None = None,
    ):
        super().__init__(feature)
        self.pixel_size = pixel_size
        self.skel_algo = skel_algo
        self.tolerance = tolerance
        self.method_width = method_width
        self.width_ignore_tips = width_ignore_tips
        self.debug = debug
        self.debug_folder = debug_folder

    def compute(self, lineage: CellLineage, noi: int) -> float:
        return get_width_and_length(
            noi,
            lineage,
            self.pixel_size,
            self.skel_algo,
            self.tolerance,
            self.method_width,
            self.width_ignore_tips,
            self.debug,
            self.debug_folder,
        )[0]


class CellLength(NodeLocalFeatureCalculator):
    def __init__(
        self,
        feature,
        pixel_size: float,
        skel_algo: str = "zhang",
        tolerance: float = 0.5,
        method_width: str = "mean",
        width_ignore_tips: bool = False,
        debug: bool = False,
        debug_folder: str | None = None,
    ):
        super().__init__(feature)
        self.pixel_size = pixel_size
        self.skel_algo = skel_algo
        self.tolerance = tolerance
        self.method_width = method_width
        self.width_ignore_tips = width_ignore_tips
        self.debug = debug
        self.debug_folder = debug_folder

    def compute(self, lineage: CellLineage, noi: int) -> float:
        return get_width_and_length(
            noi,
            lineage,
            self.pixel_size,
            self.skel_algo,
            self.tolerance,
            self.method_width,
            self.width_ignore_tips,
            self.debug,
            self.debug_folder,
        )[1]


# TODO: this is a feature that should not be in Pycellin, too many ways to define
# the area increment. Since it is user dependent, I should put it in a notebook
# as an example of custom feature.

# def get_area_increment(noi: int, lineage: CellLineage) -> float:
#     """
#     Compute the area increment of a node.

#     Parameters
#     ----------
#     noi : int
#         Node ID (cell_ID) of the cell of interest.
#     lineage : CellLineage
#         Lineage graph containing the node of interest.

#     Returns
#     -------
#     float
#         Area increment of the node.
#     """
#     # TODO: rework: name/definition is not intuitive.
#     # Why specifically between t and t-1? And not t and t+1?
#     # Should give 2 nodes as input and compute the area increment between them.
#     # Or add a parameter to specify if t-1 or t+1.
#     # Area of node at t minus area at t-1.
#     predecessors = list(lineage.predecessors(noi))
#     if len(predecessors) == 0:
#         return np.NaN
#     else:
#         err_mes = (
#             f'Node {noi} in track {lineage.graph["name"]} has multiple predecessors.'
#         )
#         assert len(predecessors) == 1, err_mes
#         # print(predecessors)
#         return lineage.nodes[noi]["AREA"] - lineage.nodes[predecessors[0]]["AREA"]


# def _add_area_increment(lineages: list[CellLineage]) -> None:
#     """
#     Add the area increment feature to the nodes of the lineages.

#     Parameters
#     ----------
#     lineages : list[CellLineage]
#         Cell lineages to update with the area increment feature.
#     """
#     for lin in lineages:
#         for node in lin.nodes:
<<<<<<< HEAD
#             lin.nodes[node]["AREA_INCREMENT"] = get_area_increment(node, lin)
=======
#             width, _ = get_width_and_length(
#                 node,
#                 lin,
#                 pixel_size,
#                 skel_algo=skel_algo,
#                 tolerance=tolerance,
#                 method_width=method_width,
#                 width_ignore_tips=width_ignore_tips,
#             )
#             lin.nodes[node]["width"] = width


# def _add_length(
#     lineages: list[CellLineage],
#     pixel_size: float,
#     skel_algo: str = "zhang",
#     tolerance: float = 0.5,
# ) -> None:
#     for lin in lineages:
#         for node in lin.nodes:
#             _, length = get_width_and_length(
#                 node,
#                 lin,
#                 pixel_size,
#                 skel_algo=skel_algo,
#                 tolerance=tolerance,
#             )
#             lin.nodes[node]["length"] = length


def get_area_increment(noi: int, lineage: CellLineage) -> float:
    """
    Compute the area increment of a node.

    Parameters
    ----------
    noi : int
        Node ID (cell_ID) of the cell of interest.
    lineage : CellLineage
        Lineage graph containing the node of interest.

    Returns
    -------
    float
        Area increment of the node.
    """
    # TODO: rework: name/definition is not intuitive.
    # Why specifically between t and t-1? And not t and t+1?
    # Should give 2 nodes as input and compute the area increment between them.
    # Or add a parameter to specify if t-1 or t+1.
    # Area of node at t minus area at t-1.
    predecessors = list(lineage.predecessors(noi))
    if len(predecessors) == 0:
        return np.NaN
    else:
        err_mes = (
            f'Node {noi} in track {lineage.graph["name"]} has multiple predecessors.'
        )
        assert len(predecessors) == 1, err_mes
        # print(predecessors)
        return lineage.nodes[noi]["AREA"] - lineage.nodes[predecessors[0]]["AREA"]


def _add_area_increment(lineages: list[CellLineage]) -> None:
    """
    Add the area increment feature to the nodes of the lineages.

    Parameters
    ----------
    lineages : list[CellLineage]
        Cell lineages to update with the area increment feature.
    """
    for lin in lineages:
        for node in lin.nodes:
            lin.nodes[node]["AREA_INCREMENT"] = get_area_increment(node, lin)


if __name__ == "__main__":

    import itertools
    import math
    from shapely.geometry import Polygon
    from pycellin.io.trackmate import load_TrackMate_XML

    xml = "sample_data/FakeTracks.xml"

    model = load_TrackMate_XML(xml, keep_all_spots=True, keep_all_tracks=True)
    lineage = model.data.cell_data[0]
    # print(lineage.nodes[2004]["ROI_coords"])
    node = 2035
    print(lineage.nodes[node]["area"])

    # Shapely
    roi = Polygon(lineage.nodes[node]["ROI_coords"])
    print(roi.area)

    # Shoelace formula
    vertices = lineage.nodes[node]["ROI_coords"]
    border = vertices + [vertices[0]]
    area = sum(
        [p1[0] * p2[1] - p1[1] * p2[0] for (p1, p2) in itertools.pairwise(border)]
    )
    print(abs(area) / 2)

    # Perimeter shapely vs by hand
    print(roi.length)
    print(sum([math.dist(p1, p2) for (p1, p2) in itertools.pairwise(border)]))

    # print(lineage.nodes[node]["location"])
    # print(roi.centroid)
>>>>>>> 874a5ffb
<|MERGE_RESOLUTION|>--- conflicted
+++ resolved
@@ -548,84 +548,7 @@
 #     """
 #     for lin in lineages:
 #         for node in lin.nodes:
-<<<<<<< HEAD
 #             lin.nodes[node]["AREA_INCREMENT"] = get_area_increment(node, lin)
-=======
-#             width, _ = get_width_and_length(
-#                 node,
-#                 lin,
-#                 pixel_size,
-#                 skel_algo=skel_algo,
-#                 tolerance=tolerance,
-#                 method_width=method_width,
-#                 width_ignore_tips=width_ignore_tips,
-#             )
-#             lin.nodes[node]["width"] = width
-
-
-# def _add_length(
-#     lineages: list[CellLineage],
-#     pixel_size: float,
-#     skel_algo: str = "zhang",
-#     tolerance: float = 0.5,
-# ) -> None:
-#     for lin in lineages:
-#         for node in lin.nodes:
-#             _, length = get_width_and_length(
-#                 node,
-#                 lin,
-#                 pixel_size,
-#                 skel_algo=skel_algo,
-#                 tolerance=tolerance,
-#             )
-#             lin.nodes[node]["length"] = length
-
-
-def get_area_increment(noi: int, lineage: CellLineage) -> float:
-    """
-    Compute the area increment of a node.
-
-    Parameters
-    ----------
-    noi : int
-        Node ID (cell_ID) of the cell of interest.
-    lineage : CellLineage
-        Lineage graph containing the node of interest.
-
-    Returns
-    -------
-    float
-        Area increment of the node.
-    """
-    # TODO: rework: name/definition is not intuitive.
-    # Why specifically between t and t-1? And not t and t+1?
-    # Should give 2 nodes as input and compute the area increment between them.
-    # Or add a parameter to specify if t-1 or t+1.
-    # Area of node at t minus area at t-1.
-    predecessors = list(lineage.predecessors(noi))
-    if len(predecessors) == 0:
-        return np.NaN
-    else:
-        err_mes = (
-            f'Node {noi} in track {lineage.graph["name"]} has multiple predecessors.'
-        )
-        assert len(predecessors) == 1, err_mes
-        # print(predecessors)
-        return lineage.nodes[noi]["AREA"] - lineage.nodes[predecessors[0]]["AREA"]
-
-
-def _add_area_increment(lineages: list[CellLineage]) -> None:
-    """
-    Add the area increment feature to the nodes of the lineages.
-
-    Parameters
-    ----------
-    lineages : list[CellLineage]
-        Cell lineages to update with the area increment feature.
-    """
-    for lin in lineages:
-        for node in lin.nodes:
-            lin.nodes[node]["AREA_INCREMENT"] = get_area_increment(node, lin)
 
 
 if __name__ == "__main__":
@@ -660,5 +583,4 @@
     print(sum([math.dist(p1, p2) for (p1, p2) in itertools.pairwise(border)]))
 
     # print(lineage.nodes[node]["location"])
-    # print(roi.centroid)
->>>>>>> 874a5ffb
+    # print(roi.centroid)